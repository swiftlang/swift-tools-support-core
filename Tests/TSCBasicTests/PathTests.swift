/*
 This source file is part of the Swift.org open source project

 Copyright (c) 2014 - 2021 Apple Inc. and the Swift project authors
 Licensed under Apache License v2.0 with Runtime Library Exception

 See http://swift.org/LICENSE.txt for license information
 See http://swift.org/CONTRIBUTORS.txt for Swift project authors
*/

import XCTest
import Foundation

import TSCBasic
import TSCTestSupport

class PathTests: XCTestCase {

    func testBasics() {
        XCTAssertEqual(AbsolutePath.withPOSIX(path: "/").pathString, "/")
        XCTAssertEqual(AbsolutePath.withPOSIX(path: "/a").pathString, "/a")
        XCTAssertEqual(AbsolutePath.withPOSIX(path: "/a/b/c").pathString, "/a/b/c")
        XCTAssertEqual(RelativePath(".").pathString, ".")
        XCTAssertEqual(RelativePath("a").pathString, "a")
        XCTAssertEqual(RelativePath("a/b/c").pathString, "a/b/c")
        XCTAssertEqual(RelativePath("~").pathString, "~")  // `~` is not special
    }

    func testStringInitialization() {
        let abs1 = AbsolutePath.withPOSIX(path: "/")
        let abs2 = AbsolutePath(abs1, ".")
        XCTAssertEqual(abs1, abs2)
        let rel3 = "."
        let abs3 = AbsolutePath(abs2, rel3)
        XCTAssertEqual(abs2, abs3)
        let base = AbsolutePath.withPOSIX(path: "/base/path")
        let abs4 = AbsolutePath("/a/b/c", relativeTo: base)
        XCTAssertEqual(abs4, AbsolutePath.withPOSIX(path: "/a/b/c"))
        let abs5 = AbsolutePath("./a/b/c", relativeTo: base)
        XCTAssertEqual(abs5, AbsolutePath.withPOSIX(path: "/base/path/a/b/c"))
        let abs6 = AbsolutePath("~/bla", relativeTo: base)  // `~` isn't special
        XCTAssertEqual(abs6, AbsolutePath.withPOSIX(path: "/base/path/~/bla"))
    }

    func testStringLiteralInitialization() {
        let abs = AbsolutePath.withPOSIX(path: "/")
        XCTAssertEqual(abs.pathString, "/")
        let rel1 = RelativePath(".")
        XCTAssertEqual(rel1.pathString, ".")
        let rel2 = RelativePath("~")
        XCTAssertEqual(rel2.pathString, "~")  // `~` is not special
    }

    func testRepeatedPathSeparators() {
        XCTAssertEqual(AbsolutePath.withPOSIX(path: "/ab//cd//ef").pathString, "/ab/cd/ef")
        XCTAssertEqual(AbsolutePath.withPOSIX(path: "/ab///cd//ef").pathString, "/ab/cd/ef")
        XCTAssertEqual(RelativePath("ab//cd//ef").pathString, "ab/cd/ef")
        XCTAssertEqual(RelativePath("ab//cd///ef").pathString, "ab/cd/ef")
    }

    func testTrailingPathSeparators() {
        XCTAssertEqual(AbsolutePath.withPOSIX(path: "/ab/cd/ef/").pathString, "/ab/cd/ef")
        XCTAssertEqual(AbsolutePath.withPOSIX(path: "/ab/cd/ef//").pathString, "/ab/cd/ef")
        XCTAssertEqual(RelativePath("ab/cd/ef/").pathString, "ab/cd/ef")
        XCTAssertEqual(RelativePath("ab/cd/ef//").pathString, "ab/cd/ef")
    }

    func testDotPathComponents() {
        XCTAssertEqual(AbsolutePath.withPOSIX(path: "/ab/././cd//ef").pathString, "/ab/cd/ef")
        XCTAssertEqual(AbsolutePath.withPOSIX(path: "/ab/./cd//ef/.").pathString, "/ab/cd/ef")
        XCTAssertEqual(RelativePath("ab/./cd/././ef").pathString, "ab/cd/ef")
        XCTAssertEqual(RelativePath("ab/./cd/ef/.").pathString, "ab/cd/ef")
    }

    func testDotDotPathComponents() {
        XCTAssertEqual(AbsolutePath.withPOSIX(path: "/..").pathString, "/")
        XCTAssertEqual(AbsolutePath.withPOSIX(path: "/../../../../..").pathString, "/")
        XCTAssertEqual(AbsolutePath.withPOSIX(path: "/abc/..").pathString, "/")
        XCTAssertEqual(AbsolutePath.withPOSIX(path: "/abc/../..").pathString, "/")
        XCTAssertEqual(AbsolutePath.withPOSIX(path: "/../abc").pathString, "/abc")
        XCTAssertEqual(AbsolutePath.withPOSIX(path: "/../abc/..").pathString, "/")
        XCTAssertEqual(AbsolutePath.withPOSIX(path: "/../abc/../def").pathString, "/def")
        XCTAssertEqual(RelativePath("..").pathString, "..")
        XCTAssertEqual(RelativePath("../..").pathString, "../..")
        XCTAssertEqual(RelativePath(".././..").pathString, "../..")
        XCTAssertEqual(RelativePath("../abc/..").pathString, "..")
        XCTAssertEqual(RelativePath("../abc/.././").pathString, "..")
        XCTAssertEqual(RelativePath("abc/..").pathString, ".")
    }

    func testCombinationsAndEdgeCases() {
        XCTAssertEqual(AbsolutePath.withPOSIX(path: "///").pathString, "/")
        XCTAssertEqual(AbsolutePath.withPOSIX(path: "/./").pathString, "/")
        XCTAssertEqual(RelativePath("").pathString, ".")
        XCTAssertEqual(RelativePath(".").pathString, ".")
        XCTAssertEqual(RelativePath("./abc").pathString, "abc")
        XCTAssertEqual(RelativePath("./abc/").pathString, "abc")
        XCTAssertEqual(RelativePath("./abc/../bar").pathString, "bar")
        XCTAssertEqual(RelativePath("foo/../bar").pathString, "bar")
        XCTAssertEqual(RelativePath("foo///..///bar///baz").pathString, "bar/baz")
        XCTAssertEqual(RelativePath("foo/../bar/./").pathString, "bar")
        XCTAssertEqual(RelativePath("../abc/def/").pathString, "../abc/def")
        XCTAssertEqual(RelativePath("././././.").pathString, ".")
        XCTAssertEqual(RelativePath("./././../.").pathString, "..")
        XCTAssertEqual(RelativePath("./").pathString, ".")
        XCTAssertEqual(RelativePath(".//").pathString, ".")
        XCTAssertEqual(RelativePath("./.").pathString, ".")
        XCTAssertEqual(RelativePath("././").pathString, ".")
        XCTAssertEqual(RelativePath("../").pathString, "..")
        XCTAssertEqual(RelativePath("../.").pathString, "..")
        XCTAssertEqual(RelativePath("./..").pathString, "..")
        XCTAssertEqual(RelativePath("./../.").pathString, "..")
        XCTAssertEqual(RelativePath("./////../////./////").pathString, "..")
        XCTAssertEqual(RelativePath("../a").pathString, "../a")
        XCTAssertEqual(RelativePath("../a/..").pathString, "..")
        XCTAssertEqual(RelativePath("a/..").pathString, ".")
        XCTAssertEqual(RelativePath("a/../////../////./////").pathString, "..")
    }

    func testDirectoryNameExtraction() {
        XCTAssertEqual(AbsolutePath.withPOSIX(path: "/").dirname, "/")
        XCTAssertEqual(AbsolutePath.withPOSIX(path: "/a").dirname, "/")
        XCTAssertEqual(AbsolutePath.withPOSIX(path: "/./a").dirname, "/")
        XCTAssertEqual(AbsolutePath.withPOSIX(path: "/../..").dirname, "/")
        XCTAssertEqual(AbsolutePath.withPOSIX(path: "/ab/c//d/").dirname, "/ab/c")
        XCTAssertEqual(RelativePath("ab/c//d/").dirname, "ab/c")
        XCTAssertEqual(RelativePath("../a").dirname, "..")
        XCTAssertEqual(RelativePath("../a/..").dirname, ".")
        XCTAssertEqual(RelativePath("a/..").dirname, ".")
        XCTAssertEqual(RelativePath("./..").dirname, ".")
        XCTAssertEqual(RelativePath("a/../////../////./////").dirname, ".")
        XCTAssertEqual(RelativePath("abc").dirname, ".")
        XCTAssertEqual(RelativePath("").dirname, ".")
        XCTAssertEqual(RelativePath(".").dirname, ".")
    }

    func testBaseNameExtraction() {
        XCTAssertEqual(AbsolutePath.withPOSIX(path: "/").basename, "/")
        XCTAssertEqual(AbsolutePath.withPOSIX(path: "/a").basename, "a")
        XCTAssertEqual(AbsolutePath.withPOSIX(path: "/./a").basename, "a")
        XCTAssertEqual(AbsolutePath.withPOSIX(path: "/../..").basename, "/")
        XCTAssertEqual(RelativePath("../..").basename, "..")
        XCTAssertEqual(RelativePath("../a").basename, "a")
        XCTAssertEqual(RelativePath("../a/..").basename, "..")
        XCTAssertEqual(RelativePath("a/..").basename, ".")
        XCTAssertEqual(RelativePath("./..").basename, "..")
        XCTAssertEqual(RelativePath("a/../////../////./////").basename, "..")
        XCTAssertEqual(RelativePath("abc").basename, "abc")
        XCTAssertEqual(RelativePath("").basename, ".")
        XCTAssertEqual(RelativePath(".").basename, ".")
    }

    func testBaseNameWithoutExt() {
        XCTAssertEqual(AbsolutePath.withPOSIX(path: "/").basenameWithoutExt, "/")
        XCTAssertEqual(AbsolutePath.withPOSIX(path: "/a").basenameWithoutExt, "a")
        XCTAssertEqual(AbsolutePath.withPOSIX(path: "/./a").basenameWithoutExt, "a")
        XCTAssertEqual(AbsolutePath.withPOSIX(path: "/../..").basenameWithoutExt, "/")
        XCTAssertEqual(RelativePath("../..").basenameWithoutExt, "..")
        XCTAssertEqual(RelativePath("../a").basenameWithoutExt, "a")
        XCTAssertEqual(RelativePath("../a/..").basenameWithoutExt, "..")
        XCTAssertEqual(RelativePath("a/..").basenameWithoutExt, ".")
        XCTAssertEqual(RelativePath("./..").basenameWithoutExt, "..")
        XCTAssertEqual(RelativePath("a/../////../////./////").basenameWithoutExt, "..")
        XCTAssertEqual(RelativePath("abc").basenameWithoutExt, "abc")
        XCTAssertEqual(RelativePath("").basenameWithoutExt, ".")
        XCTAssertEqual(RelativePath(".").basenameWithoutExt, ".")

        XCTAssertEqual(AbsolutePath.withPOSIX(path: "/a.txt").basenameWithoutExt, "a")
        XCTAssertEqual(AbsolutePath.withPOSIX(path: "/./a.txt").basenameWithoutExt, "a")
        XCTAssertEqual(RelativePath("../a.bc").basenameWithoutExt, "a")
        XCTAssertEqual(RelativePath("abc.swift").basenameWithoutExt, "abc")
        XCTAssertEqual(RelativePath("../a.b.c").basenameWithoutExt, "a.b")
        XCTAssertEqual(RelativePath("abc.xyz.123").basenameWithoutExt, "abc.xyz")
    }

    func testSuffixExtraction() {
        XCTAssertEqual(RelativePath("a").suffix, nil)
        XCTAssertEqual(RelativePath("a").extension, nil)
        XCTAssertEqual(RelativePath("a.").suffix, nil)
        XCTAssertEqual(RelativePath("a.").extension, nil)
        XCTAssertEqual(RelativePath(".a").suffix, nil)
        XCTAssertEqual(RelativePath(".a").extension, nil)
        XCTAssertEqual(RelativePath("").suffix, nil)
        XCTAssertEqual(RelativePath("").extension, nil)
        XCTAssertEqual(RelativePath(".").suffix, nil)
        XCTAssertEqual(RelativePath(".").extension, nil)
        XCTAssertEqual(RelativePath("..").suffix, nil)
        XCTAssertEqual(RelativePath("..").extension, nil)
        XCTAssertEqual(RelativePath("a.foo").suffix, ".foo")
        XCTAssertEqual(RelativePath("a.foo").extension, "foo")
        XCTAssertEqual(RelativePath(".a.foo").suffix, ".foo")
        XCTAssertEqual(RelativePath(".a.foo").extension, "foo")
        XCTAssertEqual(RelativePath(".a.foo.bar").suffix, ".bar")
        XCTAssertEqual(RelativePath(".a.foo.bar").extension, "bar")
        XCTAssertEqual(RelativePath("a.foo.bar").suffix, ".bar")
        XCTAssertEqual(RelativePath("a.foo.bar").extension, "bar")
        XCTAssertEqual(RelativePath(".a.foo.bar.baz").suffix, ".baz")
        XCTAssertEqual(RelativePath(".a.foo.bar.baz").extension, "baz")
    }

    func testParentDirectory() {
        XCTAssertEqual(AbsolutePath.withPOSIX(path: "/").parentDirectory, AbsolutePath.withPOSIX(path: "/"))
        XCTAssertEqual(AbsolutePath.withPOSIX(path: "/").parentDirectory.parentDirectory, AbsolutePath.withPOSIX(path: "/"))
        XCTAssertEqual(AbsolutePath.withPOSIX(path: "/bar").parentDirectory, AbsolutePath.withPOSIX(path: "/"))
        XCTAssertEqual(AbsolutePath.withPOSIX(path: "/bar/../foo/..//").parentDirectory.parentDirectory, AbsolutePath.withPOSIX(path: "/"))
        XCTAssertEqual(AbsolutePath.withPOSIX(path: "/bar/../foo/..//yabba/a/b").parentDirectory.parentDirectory, AbsolutePath.withPOSIX(path: "/yabba"))
    }

    func testConcatenation() {
        XCTAssertEqual(AbsolutePath(AbsolutePath.withPOSIX(path: "/"), RelativePath("")).pathString, "/")
        XCTAssertEqual(AbsolutePath(AbsolutePath.withPOSIX(path: "/"), RelativePath(".")).pathString, "/")
        XCTAssertEqual(AbsolutePath(AbsolutePath.withPOSIX(path: "/"), RelativePath("..")).pathString, "/")
        XCTAssertEqual(AbsolutePath(AbsolutePath.withPOSIX(path: "/"), RelativePath("bar")).pathString, "/bar")
        XCTAssertEqual(AbsolutePath(AbsolutePath.withPOSIX(path: "/foo/bar"), RelativePath("..")).pathString, "/foo")
        XCTAssertEqual(AbsolutePath(AbsolutePath.withPOSIX(path: "/bar"), RelativePath("../foo")).pathString, "/foo")
        XCTAssertEqual(AbsolutePath(AbsolutePath.withPOSIX(path: "/bar"), RelativePath("../foo/..//")).pathString, "/")
        XCTAssertEqual(AbsolutePath(AbsolutePath.withPOSIX(path: "/bar/../foo/..//yabba/"), RelativePath("a/b")).pathString, "/yabba/a/b")

        XCTAssertEqual(AbsolutePath.withPOSIX(path: "/").appending(RelativePath("")).pathString, "/")
        XCTAssertEqual(AbsolutePath.withPOSIX(path: "/").appending(RelativePath(".")).pathString, "/")
        XCTAssertEqual(AbsolutePath.withPOSIX(path: "/").appending(RelativePath("..")).pathString, "/")
        XCTAssertEqual(AbsolutePath.withPOSIX(path: "/").appending(RelativePath("bar")).pathString, "/bar")
        XCTAssertEqual(AbsolutePath.withPOSIX(path: "/foo/bar").appending(RelativePath("..")).pathString, "/foo")
        XCTAssertEqual(AbsolutePath.withPOSIX(path: "/bar").appending(RelativePath("../foo")).pathString, "/foo")
        XCTAssertEqual(AbsolutePath.withPOSIX(path: "/bar").appending(RelativePath("../foo/..//")).pathString, "/")
        XCTAssertEqual(AbsolutePath.withPOSIX(path: "/bar/../foo/..//yabba/").appending(RelativePath("a/b")).pathString, "/yabba/a/b")

        XCTAssertEqual(AbsolutePath.withPOSIX(path: "/").appending(component: "a").pathString, "/a")
        XCTAssertEqual(AbsolutePath.withPOSIX(path: "/a").appending(component: "b").pathString, "/a/b")
        XCTAssertEqual(AbsolutePath.withPOSIX(path: "/").appending(components: "a", "b").pathString, "/a/b")
        XCTAssertEqual(AbsolutePath.withPOSIX(path: "/a").appending(components: "b", "c").pathString, "/a/b/c")

        XCTAssertEqual(AbsolutePath.withPOSIX(path: "/a/b/c").appending(components: ".").pathString, "/a/b/c")
        XCTAssertEqual(AbsolutePath.withPOSIX(path: "/a/b/c").appending(components: "..").pathString, "/a/b")
        XCTAssertEqual(AbsolutePath.withPOSIX(path: "/a/b/c").appending(components: "..", "d").pathString, "/a/b/d")
        XCTAssertEqual(AbsolutePath.withPOSIX(path: "/").appending(components: "..").pathString, "/")
        XCTAssertEqual(AbsolutePath.withPOSIX(path: "/").appending(components: ".").pathString, "/")
        XCTAssertEqual(AbsolutePath.withPOSIX(path: "/").appending(components: "..", "a").pathString, "/a")

        XCTAssertEqual(RelativePath("hello").appending(components: "a", "b", "c", "..").pathString, "hello/a/b")
        XCTAssertEqual(RelativePath("hello").appending(RelativePath("a/b/../c/d")).pathString, "hello/a/c/d")
    }

    func testPathComponents() {
        XCTAssertEqual(AbsolutePath.withPOSIX(path: "/").components, [])
        XCTAssertEqual(AbsolutePath.withPOSIX(path: "/.").components, [])
        XCTAssertEqual(AbsolutePath.withPOSIX(path: "/..").components, [])
        XCTAssertEqual(AbsolutePath.withPOSIX(path: "/bar").components, ["bar"])
        XCTAssertEqual(AbsolutePath.withPOSIX(path: "/foo/bar/..").components, ["foo"])
        XCTAssertEqual(AbsolutePath.withPOSIX(path: "/bar/../foo").components, ["foo"])
        XCTAssertEqual(AbsolutePath.withPOSIX(path: "/bar/../foo/..//").components, [])
        XCTAssertEqual(AbsolutePath.withPOSIX(path: "/bar/../foo/..//yabba/a/b/").components, ["yabba", "a", "b"])

        XCTAssertEqual(RelativePath("").components, ["."])
        XCTAssertEqual(RelativePath(".").components, ["."])
        XCTAssertEqual(RelativePath("..").components, [".."])
        XCTAssertEqual(RelativePath("bar").components, ["bar"])
        XCTAssertEqual(RelativePath("foo/bar/..").components, ["foo"])
        XCTAssertEqual(RelativePath("bar/../foo").components, ["foo"])
        XCTAssertEqual(RelativePath("bar/../foo/..//").components, ["."])
        XCTAssertEqual(RelativePath("bar/../foo/..//yabba/a/b/").components, ["yabba", "a", "b"])
        XCTAssertEqual(RelativePath("../..").components, ["..", ".."])
        XCTAssertEqual(RelativePath(".././/..").components, ["..", ".."])
        XCTAssertEqual(RelativePath("../a").components, ["..", "a"])
        XCTAssertEqual(RelativePath("../a/..").components, [".."])
        XCTAssertEqual(RelativePath("a/..").components, ["."])
        XCTAssertEqual(RelativePath("./..").components, [".."])
        XCTAssertEqual(RelativePath("a/../////../////./////").components, [".."])
        XCTAssertEqual(RelativePath("abc").components, ["abc"])
    }

    func testRelativePathFromAbsolutePaths() {
        XCTAssertEqual(try! AbsolutePath.withPOSIX(path: "/").relative(to: AbsolutePath.withPOSIX(path: "/")), RelativePath("."));
        XCTAssertEqual(try! AbsolutePath.withPOSIX(path: "/a/b/c/d").relative(to: AbsolutePath.withPOSIX(path: "/")), RelativePath("a/b/c/d"));
        XCTAssertEqual(try! AbsolutePath.withPOSIX(path: "/").relative(to: AbsolutePath.withPOSIX(path: "/a/b/c")), RelativePath("../../.."));
        XCTAssertEqual(try! AbsolutePath.withPOSIX(path: "/a/b/c/d").relative(to: AbsolutePath.withPOSIX(path: "/a/b")), RelativePath("c/d"));
        XCTAssertEqual(try! AbsolutePath.withPOSIX(path: "/a/b/c/d").relative(to: AbsolutePath.withPOSIX(path: "/a/b/c")), RelativePath("d"));
        XCTAssertEqual(try! AbsolutePath.withPOSIX(path: "/a/b/c/d").relative(to: AbsolutePath.withPOSIX(path: "/a/c/d")), RelativePath("../../b/c/d"));
        XCTAssertEqual(try! AbsolutePath.withPOSIX(path: "/a/b/c/d").relative(to: AbsolutePath.withPOSIX(path: "/b/c/d")), RelativePath("../../../a/b/c/d"));
    }

    func testComparison() {
        XCTAssertTrue(AbsolutePath.withPOSIX(path: "/") <= AbsolutePath.withPOSIX(path: "/"));
        XCTAssertTrue(AbsolutePath.withPOSIX(path: "/abc") < AbsolutePath.withPOSIX(path: "/def"));
        XCTAssertTrue(AbsolutePath.withPOSIX(path: "/2") <= AbsolutePath.withPOSIX(path: "/2.1"));
        XCTAssertTrue(AbsolutePath.withPOSIX(path: "/3.1") > AbsolutePath.withPOSIX(path: "/2"));
        XCTAssertTrue(AbsolutePath.withPOSIX(path: "/2") >= AbsolutePath.withPOSIX(path: "/2"));
        XCTAssertTrue(AbsolutePath.withPOSIX(path: "/2.1") >= AbsolutePath.withPOSIX(path: "/2"));
    }

<<<<<<< HEAD
    func testContains() {
        XCTAssertTrue(AbsolutePath.withPOSIX(path: "/a/b/c/d/e/f").contains(AbsolutePath.withPOSIX(path: "/a/b/c/d")))
        XCTAssertTrue(AbsolutePath.withPOSIX(path: "/a/b/c/d/e/f.swift").contains(AbsolutePath.withPOSIX(path: "/a/b/c")))
        XCTAssertTrue(AbsolutePath.withPOSIX(path: "/").contains(AbsolutePath.withPOSIX(path: "/")))
        XCTAssertTrue(AbsolutePath.withPOSIX(path: "/foo/bar").contains(AbsolutePath.withPOSIX(path: "/")))
        XCTAssertFalse(AbsolutePath.withPOSIX(path: "/foo/bar").contains(AbsolutePath.withPOSIX(path: "/foo/bar/baz")))
        XCTAssertFalse(AbsolutePath.withPOSIX(path: "/foo/bar").contains(AbsolutePath.withPOSIX(path: "/bar")))
=======
    func testAncestry() {
        XCTAssertTrue(AbsolutePath("/a/b/c/d/e/f").isDescendantOfOrEqual(to: AbsolutePath("/a/b/c/d")))
        XCTAssertTrue(AbsolutePath("/a/b/c/d/e/f.swift").isDescendantOfOrEqual(to: AbsolutePath("/a/b/c")))
        XCTAssertTrue(AbsolutePath("/").isDescendantOfOrEqual(to: AbsolutePath("/")))
        XCTAssertTrue(AbsolutePath("/foo/bar").isDescendantOfOrEqual(to: AbsolutePath("/")))
        XCTAssertFalse(AbsolutePath("/foo/bar").isDescendantOfOrEqual(to: AbsolutePath("/foo/bar/baz")))
        XCTAssertFalse(AbsolutePath("/foo/bar").isDescendantOfOrEqual(to: AbsolutePath("/bar")))

        XCTAssertFalse(AbsolutePath("/foo/bar").isDescendant(of: AbsolutePath("/foo/bar")))
        XCTAssertTrue(AbsolutePath("/foo/bar").isDescendant(of: AbsolutePath("/foo")))

        XCTAssertTrue(AbsolutePath("/a/b/c/d").isAncestorOfOrEqual(to: AbsolutePath("/a/b/c/d/e/f")))
        XCTAssertTrue(AbsolutePath("/a/b/c").isAncestorOfOrEqual(to: AbsolutePath("/a/b/c/d/e/f.swift")))
        XCTAssertTrue(AbsolutePath("/").isAncestorOfOrEqual(to: AbsolutePath("/")))
        XCTAssertTrue(AbsolutePath("/").isAncestorOfOrEqual(to: AbsolutePath("/foo/bar")))
        XCTAssertFalse(AbsolutePath("/foo/bar/baz").isAncestorOfOrEqual(to: AbsolutePath("/foo/bar")))
        XCTAssertFalse(AbsolutePath("/bar").isAncestorOfOrEqual(to: AbsolutePath("/foo/bar")))

        XCTAssertFalse(AbsolutePath("/foo/bar").isAncestor(of: AbsolutePath("/foo/bar")))
        XCTAssertTrue(AbsolutePath("/foo").isAncestor(of: AbsolutePath("/foo/bar")))
>>>>>>> 9a23d5ca
    }

    func testAbsolutePathValidation() {
        XCTAssertNoThrow(try AbsolutePath(validating: "/a/b/c/d"))

        XCTAssertThrowsError(try AbsolutePath(validating: "~/a/b/d")) { error in
            XCTAssertEqual("\(error)", "invalid absolute path '~/a/b/d'")
        }

        XCTAssertThrowsError(try AbsolutePath(validating: "a/b/d")) { error in
            XCTAssertEqual("\(error)", "invalid absolute path 'a/b/d'")
        }
    }

    func testRelativePathValidation() {
        XCTAssertNoThrow(try RelativePath(validating: "a/b/c/d"))

        XCTAssertThrowsError(try RelativePath(validating: "/a/b/d")) { error in
            XCTAssertEqual("\(error)", "invalid relative path '/a/b/d'")
        }

        XCTAssertThrowsError(try RelativePath(validating: "~/a/b/d")) { error in
            XCTAssertEqual("\(error)", "invalid relative path '~/a/b/d'")
        }
    }

    func testCodable() throws {
        struct Foo: Codable, Equatable {
            var path: AbsolutePath
        }

        struct Bar: Codable, Equatable {
            var path: RelativePath
        }

        struct Baz: Codable, Equatable {
            var path: String
        }

        do {
            let foo = Foo(path: AbsolutePath.withPOSIX(path: "/path/to/foo"))
            let data = try JSONEncoder().encode(foo)
            let decodedFoo = try JSONDecoder().decode(Foo.self, from: data)
            XCTAssertEqual(foo, decodedFoo)
        }

        do {
            let foo = Foo(path: AbsolutePath.withPOSIX(path: "/path/to/../to/foo"))
            let data = try JSONEncoder().encode(foo)
            let decodedFoo = try JSONDecoder().decode(Foo.self, from: data)
            XCTAssertEqual(foo, decodedFoo)
            XCTAssertEqual(foo.path.pathString, "/path/to/foo")
            XCTAssertEqual(decodedFoo.path.pathString, "/path/to/foo")
        }

        do {
            let bar = Bar(path: RelativePath("path/to/bar"))
            let data = try JSONEncoder().encode(bar)
            let decodedBar = try JSONDecoder().decode(Bar.self, from: data)
            XCTAssertEqual(bar, decodedBar)
        }

        do {
            let bar = Bar(path: RelativePath("path/to/../to/bar"))
            let data = try JSONEncoder().encode(bar)
            let decodedBar = try JSONDecoder().decode(Bar.self, from: data)
            XCTAssertEqual(bar, decodedBar)
            XCTAssertEqual(bar.path.pathString, "path/to/bar")
            XCTAssertEqual(decodedBar.path.pathString, "path/to/bar")
        }

        do {
            let data = try JSONEncoder().encode(Baz(path: ""))
            XCTAssertThrowsError(try JSONDecoder().decode(Foo.self, from: data))
            XCTAssertNoThrow(try JSONDecoder().decode(Bar.self, from: data)) // empty string is a valid relative path
        }

        do {
            let data = try JSONEncoder().encode(Baz(path: "foo"))
            XCTAssertThrowsError(try JSONDecoder().decode(Foo.self, from: data))
        }

        do {
            let data = try JSONEncoder().encode(Baz(path: "/foo"))
            XCTAssertThrowsError(try JSONDecoder().decode(Bar.self, from: data))
        }
    }

    // FIXME: We also need tests for join() operations.

    // FIXME: We also need tests for dirname, basename, suffix, etc.

    // FIXME: We also need test for stat() operations.
}<|MERGE_RESOLUTION|>--- conflicted
+++ resolved
@@ -17,9 +17,9 @@
 class PathTests: XCTestCase {
 
     func testBasics() {
-        XCTAssertEqual(AbsolutePath.withPOSIX(path: "/").pathString, "/")
-        XCTAssertEqual(AbsolutePath.withPOSIX(path: "/a").pathString, "/a")
-        XCTAssertEqual(AbsolutePath.withPOSIX(path: "/a/b/c").pathString, "/a/b/c")
+        XCTAssertEqual(AbsolutePath("/").pathString, "/")
+        XCTAssertEqual(AbsolutePath("/a").pathString, "/a")
+        XCTAssertEqual(AbsolutePath("/a/b/c").pathString, "/a/b/c")
         XCTAssertEqual(RelativePath(".").pathString, ".")
         XCTAssertEqual(RelativePath("a").pathString, "a")
         XCTAssertEqual(RelativePath("a/b/c").pathString, "a/b/c")
@@ -27,23 +27,23 @@
     }
 
     func testStringInitialization() {
-        let abs1 = AbsolutePath.withPOSIX(path: "/")
+        let abs1 = AbsolutePath("/")
         let abs2 = AbsolutePath(abs1, ".")
         XCTAssertEqual(abs1, abs2)
         let rel3 = "."
         let abs3 = AbsolutePath(abs2, rel3)
         XCTAssertEqual(abs2, abs3)
-        let base = AbsolutePath.withPOSIX(path: "/base/path")
+        let base = AbsolutePath("/base/path")
         let abs4 = AbsolutePath("/a/b/c", relativeTo: base)
-        XCTAssertEqual(abs4, AbsolutePath.withPOSIX(path: "/a/b/c"))
+        XCTAssertEqual(abs4, AbsolutePath("/a/b/c"))
         let abs5 = AbsolutePath("./a/b/c", relativeTo: base)
-        XCTAssertEqual(abs5, AbsolutePath.withPOSIX(path: "/base/path/a/b/c"))
+        XCTAssertEqual(abs5, AbsolutePath("/base/path/a/b/c"))
         let abs6 = AbsolutePath("~/bla", relativeTo: base)  // `~` isn't special
-        XCTAssertEqual(abs6, AbsolutePath.withPOSIX(path: "/base/path/~/bla"))
+        XCTAssertEqual(abs6, AbsolutePath("/base/path/~/bla"))
     }
 
     func testStringLiteralInitialization() {
-        let abs = AbsolutePath.withPOSIX(path: "/")
+        let abs = AbsolutePath("/")
         XCTAssertEqual(abs.pathString, "/")
         let rel1 = RelativePath(".")
         XCTAssertEqual(rel1.pathString, ".")
@@ -52,34 +52,34 @@
     }
 
     func testRepeatedPathSeparators() {
-        XCTAssertEqual(AbsolutePath.withPOSIX(path: "/ab//cd//ef").pathString, "/ab/cd/ef")
-        XCTAssertEqual(AbsolutePath.withPOSIX(path: "/ab///cd//ef").pathString, "/ab/cd/ef")
+        XCTAssertEqual(AbsolutePath("/ab//cd//ef").pathString, "/ab/cd/ef")
+        XCTAssertEqual(AbsolutePath("/ab///cd//ef").pathString, "/ab/cd/ef")
         XCTAssertEqual(RelativePath("ab//cd//ef").pathString, "ab/cd/ef")
         XCTAssertEqual(RelativePath("ab//cd///ef").pathString, "ab/cd/ef")
     }
 
     func testTrailingPathSeparators() {
-        XCTAssertEqual(AbsolutePath.withPOSIX(path: "/ab/cd/ef/").pathString, "/ab/cd/ef")
-        XCTAssertEqual(AbsolutePath.withPOSIX(path: "/ab/cd/ef//").pathString, "/ab/cd/ef")
+        XCTAssertEqual(AbsolutePath("/ab/cd/ef/").pathString, "/ab/cd/ef")
+        XCTAssertEqual(AbsolutePath("/ab/cd/ef//").pathString, "/ab/cd/ef")
         XCTAssertEqual(RelativePath("ab/cd/ef/").pathString, "ab/cd/ef")
         XCTAssertEqual(RelativePath("ab/cd/ef//").pathString, "ab/cd/ef")
     }
 
     func testDotPathComponents() {
-        XCTAssertEqual(AbsolutePath.withPOSIX(path: "/ab/././cd//ef").pathString, "/ab/cd/ef")
-        XCTAssertEqual(AbsolutePath.withPOSIX(path: "/ab/./cd//ef/.").pathString, "/ab/cd/ef")
+        XCTAssertEqual(AbsolutePath("/ab/././cd//ef").pathString, "/ab/cd/ef")
+        XCTAssertEqual(AbsolutePath("/ab/./cd//ef/.").pathString, "/ab/cd/ef")
         XCTAssertEqual(RelativePath("ab/./cd/././ef").pathString, "ab/cd/ef")
         XCTAssertEqual(RelativePath("ab/./cd/ef/.").pathString, "ab/cd/ef")
     }
 
     func testDotDotPathComponents() {
-        XCTAssertEqual(AbsolutePath.withPOSIX(path: "/..").pathString, "/")
-        XCTAssertEqual(AbsolutePath.withPOSIX(path: "/../../../../..").pathString, "/")
-        XCTAssertEqual(AbsolutePath.withPOSIX(path: "/abc/..").pathString, "/")
-        XCTAssertEqual(AbsolutePath.withPOSIX(path: "/abc/../..").pathString, "/")
-        XCTAssertEqual(AbsolutePath.withPOSIX(path: "/../abc").pathString, "/abc")
-        XCTAssertEqual(AbsolutePath.withPOSIX(path: "/../abc/..").pathString, "/")
-        XCTAssertEqual(AbsolutePath.withPOSIX(path: "/../abc/../def").pathString, "/def")
+        XCTAssertEqual(AbsolutePath("/..").pathString, "/")
+        XCTAssertEqual(AbsolutePath("/../../../../..").pathString, "/")
+        XCTAssertEqual(AbsolutePath("/abc/..").pathString, "/")
+        XCTAssertEqual(AbsolutePath("/abc/../..").pathString, "/")
+        XCTAssertEqual(AbsolutePath("/../abc").pathString, "/abc")
+        XCTAssertEqual(AbsolutePath("/../abc/..").pathString, "/")
+        XCTAssertEqual(AbsolutePath("/../abc/../def").pathString, "/def")
         XCTAssertEqual(RelativePath("..").pathString, "..")
         XCTAssertEqual(RelativePath("../..").pathString, "../..")
         XCTAssertEqual(RelativePath(".././..").pathString, "../..")
@@ -89,8 +89,8 @@
     }
 
     func testCombinationsAndEdgeCases() {
-        XCTAssertEqual(AbsolutePath.withPOSIX(path: "///").pathString, "/")
-        XCTAssertEqual(AbsolutePath.withPOSIX(path: "/./").pathString, "/")
+        XCTAssertEqual(AbsolutePath("///").pathString, "/")
+        XCTAssertEqual(AbsolutePath("/./").pathString, "/")
         XCTAssertEqual(RelativePath("").pathString, ".")
         XCTAssertEqual(RelativePath(".").pathString, ".")
         XCTAssertEqual(RelativePath("./abc").pathString, "abc")
@@ -118,11 +118,11 @@
     }
 
     func testDirectoryNameExtraction() {
-        XCTAssertEqual(AbsolutePath.withPOSIX(path: "/").dirname, "/")
-        XCTAssertEqual(AbsolutePath.withPOSIX(path: "/a").dirname, "/")
-        XCTAssertEqual(AbsolutePath.withPOSIX(path: "/./a").dirname, "/")
-        XCTAssertEqual(AbsolutePath.withPOSIX(path: "/../..").dirname, "/")
-        XCTAssertEqual(AbsolutePath.withPOSIX(path: "/ab/c//d/").dirname, "/ab/c")
+        XCTAssertEqual(AbsolutePath("/").dirname, "/")
+        XCTAssertEqual(AbsolutePath("/a").dirname, "/")
+        XCTAssertEqual(AbsolutePath("/./a").dirname, "/")
+        XCTAssertEqual(AbsolutePath("/../..").dirname, "/")
+        XCTAssertEqual(AbsolutePath("/ab/c//d/").dirname, "/ab/c")
         XCTAssertEqual(RelativePath("ab/c//d/").dirname, "ab/c")
         XCTAssertEqual(RelativePath("../a").dirname, "..")
         XCTAssertEqual(RelativePath("../a/..").dirname, ".")
@@ -135,10 +135,10 @@
     }
 
     func testBaseNameExtraction() {
-        XCTAssertEqual(AbsolutePath.withPOSIX(path: "/").basename, "/")
-        XCTAssertEqual(AbsolutePath.withPOSIX(path: "/a").basename, "a")
-        XCTAssertEqual(AbsolutePath.withPOSIX(path: "/./a").basename, "a")
-        XCTAssertEqual(AbsolutePath.withPOSIX(path: "/../..").basename, "/")
+        XCTAssertEqual(AbsolutePath("/").basename, "/")
+        XCTAssertEqual(AbsolutePath("/a").basename, "a")
+        XCTAssertEqual(AbsolutePath("/./a").basename, "a")
+        XCTAssertEqual(AbsolutePath("/../..").basename, "/")
         XCTAssertEqual(RelativePath("../..").basename, "..")
         XCTAssertEqual(RelativePath("../a").basename, "a")
         XCTAssertEqual(RelativePath("../a/..").basename, "..")
@@ -151,10 +151,10 @@
     }
 
     func testBaseNameWithoutExt() {
-        XCTAssertEqual(AbsolutePath.withPOSIX(path: "/").basenameWithoutExt, "/")
-        XCTAssertEqual(AbsolutePath.withPOSIX(path: "/a").basenameWithoutExt, "a")
-        XCTAssertEqual(AbsolutePath.withPOSIX(path: "/./a").basenameWithoutExt, "a")
-        XCTAssertEqual(AbsolutePath.withPOSIX(path: "/../..").basenameWithoutExt, "/")
+        XCTAssertEqual(AbsolutePath("/").basenameWithoutExt, "/")
+        XCTAssertEqual(AbsolutePath("/a").basenameWithoutExt, "a")
+        XCTAssertEqual(AbsolutePath("/./a").basenameWithoutExt, "a")
+        XCTAssertEqual(AbsolutePath("/../..").basenameWithoutExt, "/")
         XCTAssertEqual(RelativePath("../..").basenameWithoutExt, "..")
         XCTAssertEqual(RelativePath("../a").basenameWithoutExt, "a")
         XCTAssertEqual(RelativePath("../a/..").basenameWithoutExt, "..")
@@ -165,8 +165,8 @@
         XCTAssertEqual(RelativePath("").basenameWithoutExt, ".")
         XCTAssertEqual(RelativePath(".").basenameWithoutExt, ".")
 
-        XCTAssertEqual(AbsolutePath.withPOSIX(path: "/a.txt").basenameWithoutExt, "a")
-        XCTAssertEqual(AbsolutePath.withPOSIX(path: "/./a.txt").basenameWithoutExt, "a")
+        XCTAssertEqual(AbsolutePath("/a.txt").basenameWithoutExt, "a")
+        XCTAssertEqual(AbsolutePath("/./a.txt").basenameWithoutExt, "a")
         XCTAssertEqual(RelativePath("../a.bc").basenameWithoutExt, "a")
         XCTAssertEqual(RelativePath("abc.swift").basenameWithoutExt, "abc")
         XCTAssertEqual(RelativePath("../a.b.c").basenameWithoutExt, "a.b")
@@ -199,57 +199,57 @@
     }
 
     func testParentDirectory() {
-        XCTAssertEqual(AbsolutePath.withPOSIX(path: "/").parentDirectory, AbsolutePath.withPOSIX(path: "/"))
-        XCTAssertEqual(AbsolutePath.withPOSIX(path: "/").parentDirectory.parentDirectory, AbsolutePath.withPOSIX(path: "/"))
-        XCTAssertEqual(AbsolutePath.withPOSIX(path: "/bar").parentDirectory, AbsolutePath.withPOSIX(path: "/"))
-        XCTAssertEqual(AbsolutePath.withPOSIX(path: "/bar/../foo/..//").parentDirectory.parentDirectory, AbsolutePath.withPOSIX(path: "/"))
-        XCTAssertEqual(AbsolutePath.withPOSIX(path: "/bar/../foo/..//yabba/a/b").parentDirectory.parentDirectory, AbsolutePath.withPOSIX(path: "/yabba"))
+        XCTAssertEqual(AbsolutePath("/").parentDirectory, AbsolutePath("/"))
+        XCTAssertEqual(AbsolutePath("/").parentDirectory.parentDirectory, AbsolutePath("/"))
+        XCTAssertEqual(AbsolutePath("/bar").parentDirectory, AbsolutePath("/"))
+        XCTAssertEqual(AbsolutePath("/bar/../foo/..//").parentDirectory.parentDirectory, AbsolutePath("/"))
+        XCTAssertEqual(AbsolutePath("/bar/../foo/..//yabba/a/b").parentDirectory.parentDirectory, AbsolutePath("/yabba"))
     }
 
     func testConcatenation() {
-        XCTAssertEqual(AbsolutePath(AbsolutePath.withPOSIX(path: "/"), RelativePath("")).pathString, "/")
-        XCTAssertEqual(AbsolutePath(AbsolutePath.withPOSIX(path: "/"), RelativePath(".")).pathString, "/")
-        XCTAssertEqual(AbsolutePath(AbsolutePath.withPOSIX(path: "/"), RelativePath("..")).pathString, "/")
-        XCTAssertEqual(AbsolutePath(AbsolutePath.withPOSIX(path: "/"), RelativePath("bar")).pathString, "/bar")
-        XCTAssertEqual(AbsolutePath(AbsolutePath.withPOSIX(path: "/foo/bar"), RelativePath("..")).pathString, "/foo")
-        XCTAssertEqual(AbsolutePath(AbsolutePath.withPOSIX(path: "/bar"), RelativePath("../foo")).pathString, "/foo")
-        XCTAssertEqual(AbsolutePath(AbsolutePath.withPOSIX(path: "/bar"), RelativePath("../foo/..//")).pathString, "/")
-        XCTAssertEqual(AbsolutePath(AbsolutePath.withPOSIX(path: "/bar/../foo/..//yabba/"), RelativePath("a/b")).pathString, "/yabba/a/b")
-
-        XCTAssertEqual(AbsolutePath.withPOSIX(path: "/").appending(RelativePath("")).pathString, "/")
-        XCTAssertEqual(AbsolutePath.withPOSIX(path: "/").appending(RelativePath(".")).pathString, "/")
-        XCTAssertEqual(AbsolutePath.withPOSIX(path: "/").appending(RelativePath("..")).pathString, "/")
-        XCTAssertEqual(AbsolutePath.withPOSIX(path: "/").appending(RelativePath("bar")).pathString, "/bar")
-        XCTAssertEqual(AbsolutePath.withPOSIX(path: "/foo/bar").appending(RelativePath("..")).pathString, "/foo")
-        XCTAssertEqual(AbsolutePath.withPOSIX(path: "/bar").appending(RelativePath("../foo")).pathString, "/foo")
-        XCTAssertEqual(AbsolutePath.withPOSIX(path: "/bar").appending(RelativePath("../foo/..//")).pathString, "/")
-        XCTAssertEqual(AbsolutePath.withPOSIX(path: "/bar/../foo/..//yabba/").appending(RelativePath("a/b")).pathString, "/yabba/a/b")
-
-        XCTAssertEqual(AbsolutePath.withPOSIX(path: "/").appending(component: "a").pathString, "/a")
-        XCTAssertEqual(AbsolutePath.withPOSIX(path: "/a").appending(component: "b").pathString, "/a/b")
-        XCTAssertEqual(AbsolutePath.withPOSIX(path: "/").appending(components: "a", "b").pathString, "/a/b")
-        XCTAssertEqual(AbsolutePath.withPOSIX(path: "/a").appending(components: "b", "c").pathString, "/a/b/c")
-
-        XCTAssertEqual(AbsolutePath.withPOSIX(path: "/a/b/c").appending(components: ".").pathString, "/a/b/c")
-        XCTAssertEqual(AbsolutePath.withPOSIX(path: "/a/b/c").appending(components: "..").pathString, "/a/b")
-        XCTAssertEqual(AbsolutePath.withPOSIX(path: "/a/b/c").appending(components: "..", "d").pathString, "/a/b/d")
-        XCTAssertEqual(AbsolutePath.withPOSIX(path: "/").appending(components: "..").pathString, "/")
-        XCTAssertEqual(AbsolutePath.withPOSIX(path: "/").appending(components: ".").pathString, "/")
-        XCTAssertEqual(AbsolutePath.withPOSIX(path: "/").appending(components: "..", "a").pathString, "/a")
+        XCTAssertEqual(AbsolutePath(AbsolutePath("/"), RelativePath("")).pathString, "/")
+        XCTAssertEqual(AbsolutePath(AbsolutePath("/"), RelativePath(".")).pathString, "/")
+        XCTAssertEqual(AbsolutePath(AbsolutePath("/"), RelativePath("..")).pathString, "/")
+        XCTAssertEqual(AbsolutePath(AbsolutePath("/"), RelativePath("bar")).pathString, "/bar")
+        XCTAssertEqual(AbsolutePath(AbsolutePath("/foo/bar"), RelativePath("..")).pathString, "/foo")
+        XCTAssertEqual(AbsolutePath(AbsolutePath("/bar"), RelativePath("../foo")).pathString, "/foo")
+        XCTAssertEqual(AbsolutePath(AbsolutePath("/bar"), RelativePath("../foo/..//")).pathString, "/")
+        XCTAssertEqual(AbsolutePath(AbsolutePath("/bar/../foo/..//yabba/"), RelativePath("a/b")).pathString, "/yabba/a/b")
+
+        XCTAssertEqual(AbsolutePath("/").appending(RelativePath("")).pathString, "/")
+        XCTAssertEqual(AbsolutePath("/").appending(RelativePath(".")).pathString, "/")
+        XCTAssertEqual(AbsolutePath("/").appending(RelativePath("..")).pathString, "/")
+        XCTAssertEqual(AbsolutePath("/").appending(RelativePath("bar")).pathString, "/bar")
+        XCTAssertEqual(AbsolutePath("/foo/bar").appending(RelativePath("..")).pathString, "/foo")
+        XCTAssertEqual(AbsolutePath("/bar").appending(RelativePath("../foo")).pathString, "/foo")
+        XCTAssertEqual(AbsolutePath("/bar").appending(RelativePath("../foo/..//")).pathString, "/")
+        XCTAssertEqual(AbsolutePath("/bar/../foo/..//yabba/").appending(RelativePath("a/b")).pathString, "/yabba/a/b")
+
+        XCTAssertEqual(AbsolutePath("/").appending(component: "a").pathString, "/a")
+        XCTAssertEqual(AbsolutePath("/a").appending(component: "b").pathString, "/a/b")
+        XCTAssertEqual(AbsolutePath("/").appending(components: "a", "b").pathString, "/a/b")
+        XCTAssertEqual(AbsolutePath("/a").appending(components: "b", "c").pathString, "/a/b/c")
+
+        XCTAssertEqual(AbsolutePath("/a/b/c").appending(components: ".").pathString, "/a/b/c")
+        XCTAssertEqual(AbsolutePath("/a/b/c").appending(components: "..").pathString, "/a/b")
+        XCTAssertEqual(AbsolutePath("/a/b/c").appending(components: "..", "d").pathString, "/a/b/d")
+        XCTAssertEqual(AbsolutePath("/").appending(components: "..").pathString, "/")
+        XCTAssertEqual(AbsolutePath("/").appending(components: ".").pathString, "/")
+        XCTAssertEqual(AbsolutePath("/").appending(components: "..", "a").pathString, "/a")
 
         XCTAssertEqual(RelativePath("hello").appending(components: "a", "b", "c", "..").pathString, "hello/a/b")
         XCTAssertEqual(RelativePath("hello").appending(RelativePath("a/b/../c/d")).pathString, "hello/a/c/d")
     }
 
     func testPathComponents() {
-        XCTAssertEqual(AbsolutePath.withPOSIX(path: "/").components, [])
-        XCTAssertEqual(AbsolutePath.withPOSIX(path: "/.").components, [])
-        XCTAssertEqual(AbsolutePath.withPOSIX(path: "/..").components, [])
-        XCTAssertEqual(AbsolutePath.withPOSIX(path: "/bar").components, ["bar"])
-        XCTAssertEqual(AbsolutePath.withPOSIX(path: "/foo/bar/..").components, ["foo"])
-        XCTAssertEqual(AbsolutePath.withPOSIX(path: "/bar/../foo").components, ["foo"])
-        XCTAssertEqual(AbsolutePath.withPOSIX(path: "/bar/../foo/..//").components, [])
-        XCTAssertEqual(AbsolutePath.withPOSIX(path: "/bar/../foo/..//yabba/a/b/").components, ["yabba", "a", "b"])
+        XCTAssertEqual(AbsolutePath("/").components, [])
+        XCTAssertEqual(AbsolutePath("/.").components, [])
+        XCTAssertEqual(AbsolutePath("/..").components, [])
+        XCTAssertEqual(AbsolutePath("/bar").components, ["bar"])
+        XCTAssertEqual(AbsolutePath("/foo/bar/..").components, ["foo"])
+        XCTAssertEqual(AbsolutePath("/bar/../foo").components, ["foo"])
+        XCTAssertEqual(AbsolutePath("/bar/../foo/..//").components, [])
+        XCTAssertEqual(AbsolutePath("/bar/../foo/..//yabba/a/b/").components, ["yabba", "a", "b"])
 
         XCTAssertEqual(RelativePath("").components, ["."])
         XCTAssertEqual(RelativePath(".").components, ["."])
@@ -270,33 +270,24 @@
     }
 
     func testRelativePathFromAbsolutePaths() {
-        XCTAssertEqual(try! AbsolutePath.withPOSIX(path: "/").relative(to: AbsolutePath.withPOSIX(path: "/")), RelativePath("."));
-        XCTAssertEqual(try! AbsolutePath.withPOSIX(path: "/a/b/c/d").relative(to: AbsolutePath.withPOSIX(path: "/")), RelativePath("a/b/c/d"));
-        XCTAssertEqual(try! AbsolutePath.withPOSIX(path: "/").relative(to: AbsolutePath.withPOSIX(path: "/a/b/c")), RelativePath("../../.."));
-        XCTAssertEqual(try! AbsolutePath.withPOSIX(path: "/a/b/c/d").relative(to: AbsolutePath.withPOSIX(path: "/a/b")), RelativePath("c/d"));
-        XCTAssertEqual(try! AbsolutePath.withPOSIX(path: "/a/b/c/d").relative(to: AbsolutePath.withPOSIX(path: "/a/b/c")), RelativePath("d"));
-        XCTAssertEqual(try! AbsolutePath.withPOSIX(path: "/a/b/c/d").relative(to: AbsolutePath.withPOSIX(path: "/a/c/d")), RelativePath("../../b/c/d"));
-        XCTAssertEqual(try! AbsolutePath.withPOSIX(path: "/a/b/c/d").relative(to: AbsolutePath.withPOSIX(path: "/b/c/d")), RelativePath("../../../a/b/c/d"));
+        XCTAssertEqual(try! AbsolutePath("/").relative(to: AbsolutePath("/")), RelativePath("."));
+        XCTAssertEqual(try! AbsolutePath("/a/b/c/d").relative(to: AbsolutePath("/")), RelativePath("a/b/c/d"));
+        XCTAssertEqual(try! AbsolutePath("/").relative(to: AbsolutePath("/a/b/c")), RelativePath("../../.."));
+        XCTAssertEqual(try! AbsolutePath("/a/b/c/d").relative(to: AbsolutePath("/a/b")), RelativePath("c/d"));
+        XCTAssertEqual(try! AbsolutePath("/a/b/c/d").relative(to: AbsolutePath("/a/b/c")), RelativePath("d"));
+        XCTAssertEqual(try! AbsolutePath("/a/b/c/d").relative(to: AbsolutePath("/a/c/d")), RelativePath("../../b/c/d"));
+        XCTAssertEqual(try! AbsolutePath("/a/b/c/d").relative(to: AbsolutePath("/b/c/d")), RelativePath("../../../a/b/c/d"));
     }
 
     func testComparison() {
-        XCTAssertTrue(AbsolutePath.withPOSIX(path: "/") <= AbsolutePath.withPOSIX(path: "/"));
-        XCTAssertTrue(AbsolutePath.withPOSIX(path: "/abc") < AbsolutePath.withPOSIX(path: "/def"));
-        XCTAssertTrue(AbsolutePath.withPOSIX(path: "/2") <= AbsolutePath.withPOSIX(path: "/2.1"));
-        XCTAssertTrue(AbsolutePath.withPOSIX(path: "/3.1") > AbsolutePath.withPOSIX(path: "/2"));
-        XCTAssertTrue(AbsolutePath.withPOSIX(path: "/2") >= AbsolutePath.withPOSIX(path: "/2"));
-        XCTAssertTrue(AbsolutePath.withPOSIX(path: "/2.1") >= AbsolutePath.withPOSIX(path: "/2"));
-    }
-
-<<<<<<< HEAD
-    func testContains() {
-        XCTAssertTrue(AbsolutePath.withPOSIX(path: "/a/b/c/d/e/f").contains(AbsolutePath.withPOSIX(path: "/a/b/c/d")))
-        XCTAssertTrue(AbsolutePath.withPOSIX(path: "/a/b/c/d/e/f.swift").contains(AbsolutePath.withPOSIX(path: "/a/b/c")))
-        XCTAssertTrue(AbsolutePath.withPOSIX(path: "/").contains(AbsolutePath.withPOSIX(path: "/")))
-        XCTAssertTrue(AbsolutePath.withPOSIX(path: "/foo/bar").contains(AbsolutePath.withPOSIX(path: "/")))
-        XCTAssertFalse(AbsolutePath.withPOSIX(path: "/foo/bar").contains(AbsolutePath.withPOSIX(path: "/foo/bar/baz")))
-        XCTAssertFalse(AbsolutePath.withPOSIX(path: "/foo/bar").contains(AbsolutePath.withPOSIX(path: "/bar")))
-=======
+        XCTAssertTrue(AbsolutePath("/") <= AbsolutePath("/"));
+        XCTAssertTrue(AbsolutePath("/abc") < AbsolutePath("/def"));
+        XCTAssertTrue(AbsolutePath("/2") <= AbsolutePath("/2.1"));
+        XCTAssertTrue(AbsolutePath("/3.1") > AbsolutePath("/2"));
+        XCTAssertTrue(AbsolutePath("/2") >= AbsolutePath("/2"));
+        XCTAssertTrue(AbsolutePath("/2.1") >= AbsolutePath("/2"));
+    }
+
     func testAncestry() {
         XCTAssertTrue(AbsolutePath("/a/b/c/d/e/f").isDescendantOfOrEqual(to: AbsolutePath("/a/b/c/d")))
         XCTAssertTrue(AbsolutePath("/a/b/c/d/e/f.swift").isDescendantOfOrEqual(to: AbsolutePath("/a/b/c")))
@@ -317,7 +308,6 @@
 
         XCTAssertFalse(AbsolutePath("/foo/bar").isAncestor(of: AbsolutePath("/foo/bar")))
         XCTAssertTrue(AbsolutePath("/foo").isAncestor(of: AbsolutePath("/foo/bar")))
->>>>>>> 9a23d5ca
     }
 
     func testAbsolutePathValidation() {
@@ -358,14 +348,14 @@
         }
 
         do {
-            let foo = Foo(path: AbsolutePath.withPOSIX(path: "/path/to/foo"))
+            let foo = Foo(path: AbsolutePath("/path/to/foo"))
             let data = try JSONEncoder().encode(foo)
             let decodedFoo = try JSONDecoder().decode(Foo.self, from: data)
             XCTAssertEqual(foo, decodedFoo)
         }
 
         do {
-            let foo = Foo(path: AbsolutePath.withPOSIX(path: "/path/to/../to/foo"))
+            let foo = Foo(path: AbsolutePath("/path/to/../to/foo"))
             let data = try JSONEncoder().encode(foo)
             let decodedFoo = try JSONDecoder().decode(Foo.self, from: data)
             XCTAssertEqual(foo, decodedFoo)
