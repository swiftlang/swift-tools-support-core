{
  "object": {
    "pins": [
<<<<<<< HEAD
      {
        "package": "IndexStoreDB",
        "repositoryURL": "https://github.com/apple/indexstore-db.git",
        "state": {
          "branch": "main",
          "revision": "89ec16c2ac1bb271614e734a2ee792224809eb20",
          "version": null
        }
      },
      {
        "package": "swift-asn1",
        "repositoryURL": "https://github.com/apple/swift-asn1.git",
        "state": {
          "branch": null,
          "revision": "805deae27a7506dcad043604c00a9dc52d465dcb",
          "version": "0.7.0"
        }
      },
      {
        "package": "swift-certificates",
        "repositoryURL": "https://github.com/apple/swift-certificates.git",
        "state": {
          "branch": null,
          "revision": "54b9711034c0bd9b18f9ac0fb262d493130bcf13",
          "version": "0.1.0"
        }
      },
      {
        "package": "swift-collections",
        "repositoryURL": "https://github.com/apple/swift-collections.git",
        "state": {
          "branch": null,
          "revision": "937e904258d22af6e447a0b72c0bc67583ef64a2",
          "version": "1.0.4"
        }
      },
      {
        "package": "swift-crypto",
        "repositoryURL": "https://github.com/apple/swift-crypto.git",
        "state": {
          "branch": null,
          "revision": "da0fe44138ab86e380f40a2acbd8a611b07d3f64",
          "version": "2.4.0"
        }
      },
      {
        "package": "llbuild",
        "repositoryURL": "https://github.com/apple/swift-llbuild.git",
        "state": {
          "branch": "main",
          "revision": "4cc1ea448e236c2f4dfe622cec786bce4bd56c45",
          "version": null
        }
      },
      {
        "package": "SwiftSyntax",
        "repositoryURL": "https://github.com/apple/swift-syntax.git",
        "state": {
          "branch": "main",
          "revision": "a6486790b46a4469bfb2b09d7ff6463aaecc40e5",
          "version": null
        }
      },
      {
        "package": "swift-system",
        "repositoryURL": "https://github.com/apple/swift-system.git",
        "state": {
          "branch": null,
          "revision": "836bc4557b74fe6d2660218d56e3ce96aff76574",
          "version": "1.1.1"
        }
      }
=======
>>>>>>> ee4cb5e1
    ]
  },
  "version": 1
}<|MERGE_RESOLUTION|>--- conflicted
+++ resolved
@@ -1,81 +1,6 @@
 {
   "object": {
     "pins": [
-<<<<<<< HEAD
-      {
-        "package": "IndexStoreDB",
-        "repositoryURL": "https://github.com/apple/indexstore-db.git",
-        "state": {
-          "branch": "main",
-          "revision": "89ec16c2ac1bb271614e734a2ee792224809eb20",
-          "version": null
-        }
-      },
-      {
-        "package": "swift-asn1",
-        "repositoryURL": "https://github.com/apple/swift-asn1.git",
-        "state": {
-          "branch": null,
-          "revision": "805deae27a7506dcad043604c00a9dc52d465dcb",
-          "version": "0.7.0"
-        }
-      },
-      {
-        "package": "swift-certificates",
-        "repositoryURL": "https://github.com/apple/swift-certificates.git",
-        "state": {
-          "branch": null,
-          "revision": "54b9711034c0bd9b18f9ac0fb262d493130bcf13",
-          "version": "0.1.0"
-        }
-      },
-      {
-        "package": "swift-collections",
-        "repositoryURL": "https://github.com/apple/swift-collections.git",
-        "state": {
-          "branch": null,
-          "revision": "937e904258d22af6e447a0b72c0bc67583ef64a2",
-          "version": "1.0.4"
-        }
-      },
-      {
-        "package": "swift-crypto",
-        "repositoryURL": "https://github.com/apple/swift-crypto.git",
-        "state": {
-          "branch": null,
-          "revision": "da0fe44138ab86e380f40a2acbd8a611b07d3f64",
-          "version": "2.4.0"
-        }
-      },
-      {
-        "package": "llbuild",
-        "repositoryURL": "https://github.com/apple/swift-llbuild.git",
-        "state": {
-          "branch": "main",
-          "revision": "4cc1ea448e236c2f4dfe622cec786bce4bd56c45",
-          "version": null
-        }
-      },
-      {
-        "package": "SwiftSyntax",
-        "repositoryURL": "https://github.com/apple/swift-syntax.git",
-        "state": {
-          "branch": "main",
-          "revision": "a6486790b46a4469bfb2b09d7ff6463aaecc40e5",
-          "version": null
-        }
-      },
-      {
-        "package": "swift-system",
-        "repositoryURL": "https://github.com/apple/swift-system.git",
-        "state": {
-          "branch": null,
-          "revision": "836bc4557b74fe6d2660218d56e3ce96aff76574",
-          "version": "1.1.1"
-        }
-      }
-=======
->>>>>>> ee4cb5e1
     ]
   },
   "version": 1
